#!/usr/bin/env python3
import argparse
import os
import sys
import re
import xml.etree.ElementTree as ET
import feedparser
from datetime import datetime, timedelta, timezone
# import json
from pathlib import Path
from bs4 import BeautifulSoup, MarkupResemblesLocatorWarning
from urllib.parse import urlparse
# import time
import pickle
import warnings
import dateutil.parser

# Suppress BeautifulSoup warning about content resembling a file path
warnings.filterwarnings("ignore", category=MarkupResemblesLocatorWarning)


class RSSProcessor:
    def __init__(self, opml_file, output_dir, keywords=None, days_back=1):
        """
        Initialize the RSS processor.
        
        Args:
            opml_file (str): Path to the OPML file containing RSS feeds
            output_dir (str): Directory to store downloaded content
            keywords (list): List of keywords to search for
            days_back (int): Number of days back to look for articles
        """
        self.opml_file = opml_file
        self.output_dir = output_dir
        self.keywords = keywords or []
        self.days_back = days_back
        self.feeds = []
        self.results = {}  # Now keyed by article URL instead of keyword
        self.history_file = os.path.join(output_dir, "processed_articles.pkl")
        self.processed_articles = self.load_article_history()
        
    def load_article_history(self):
        """Load previously processed articles to avoid duplicates."""
        if os.path.exists(self.history_file):
            try:
                with open(self.history_file, 'rb') as f:
                    return pickle.load(f)
            except Exception as e:
                print(f"Error loading article history: {e}")
                return {}
        return {}
    
    def save_article_history(self):
        """Save processed articles to avoid duplicates in future runs."""
        try:
            # Create directory if it doesn't exist
            os.makedirs(os.path.dirname(self.history_file), exist_ok=True)
            
            with open(self.history_file, 'wb') as f:
                pickle.dump(self.processed_articles, f)
            print(f"Saved article history to {self.history_file}")
        except Exception as e:
            print(f"Error saving article history: {e}")

    def parse_opml(self):
        """Parse the OPML file and extract feed URLs."""
        try:
            # Read the file and fix common XML issues
            with open(self.opml_file, 'r', encoding='utf-8') as f:
                content = f.read()
            
            # Fix unescaped ampersands in URLs
            fixed_content = re.sub(r'&(?!amp;|lt;|gt;|apos;|quot;)', '&amp;', content)
            
            # Parse the fixed content
            root = ET.fromstring(fixed_content)
            
            # Find all outline elements with xmlUrl attribute (RSS feeds)
            for outline in root.findall(".//outline[@xmlUrl]"):
                feed_title = outline.get("title", "Unnamed Feed")
                feed_url = outline.get("xmlUrl")
                
                if feed_url:
                    self.feeds.append({
                        "title": feed_title,
                        "url": feed_url
                    })
            
            print(f"Found {len(self.feeds)} feeds in the OPML file.")
        except Exception as e:
            print(f"Error parsing OPML file: {e}")
            sys.exit(1)

    def get_context(self, text, keyword, context_length=50):
        """
        Get the context around a keyword in text.
        
        Args:
            text (str): The text to search in
            keyword (str): The keyword to find
            context_length (int): Number of characters before and after the keyword
            
        Returns:
            str: Context snippet with the keyword highlighted
        """
        keyword_lower = keyword.lower()
        text_lower = text.lower()
        
        matches = []
        start = 0
        
        # Find all occurrences of the keyword
        while True:
            pos = text_lower.find(keyword_lower, start)
            if pos == -1:
                break
                
            # Get the context around the keyword
            context_start = max(0, pos - context_length)
            context_end = min(len(text), pos + len(keyword) + context_length)
            
            # Extract the actual text with original casing
            before = text[context_start:pos]
            keyword_actual = text[pos:pos+len(keyword)]
            after = text[pos+len(keyword):context_end]
            
            # Create a formatted context
            if context_start > 0:
                before = f"...{before}"
            if context_end < len(text):
                after = f"{after}..."
                
            context = f"{before}**{keyword_actual}**{after}"
            matches.append(context)
            
            # Move to the next position
            start = pos + len(keyword)
            
            # Limit to first 3 occurrences to keep the report manageable
            if len(matches) >= 3:
                break
                
        return matches
    
    def parse_datetime(self, date_str):
        """Parse date string from feed entry into datetime object with better handling of timezones."""
        if not date_str:
            return None
        
        try:
            # Use dateutil parser first for best compatibility
            parsed_date = dateutil.parser.parse(date_str)
            
            # Make timezone-aware if it isn't already
            if parsed_date.tzinfo is None:
                parsed_date = parsed_date.replace(tzinfo=timezone.utc)
                
            return parsed_date
            
        except Exception as e:
            # Try more specific parsing if dateutil fails
            try:
                # Common RSS timezone abbreviations replacements
                timezone_replacements = {
                    'EDT': '-0400',
                    'EST': '-0500',
                    'CDT': '-0500',
                    'CST': '-0600',
                    'MDT': '-0600',
                    'MST': '-0700',
                    'PDT': '-0700',
                    'PST': '-0800',
                    'GMT': '+0000',
                    'UTC': '+0000'
                }
                
                # Replace timezone abbreviations with their offsets
                for tz_abbr, tz_offset in timezone_replacements.items():
                    if tz_abbr in date_str:
                        date_str = date_str.replace(tz_abbr, tz_offset)
                
                # Try specific formats
                formats = [
                    '%a, %d %b %Y %H:%M:%S %z',  # RFC 822 format
                    '%Y-%m-%dT%H:%M:%S.%f%z',    # ISO 8601 with microseconds
                    '%Y-%m-%dT%H:%M:%S%z',       # ISO 8601
                    '%Y-%m-%dT%H:%M:%SZ',        # ISO 8601 UTC
                    '%Y-%m-%d %H:%M:%S',         # Simple format
                    '%Y-%m-%d',                  # Just date
                    '%d %b %Y',                  # Format like '15 Mar 2023'
                    '%B %d, %Y'                  # Format like 'March 15, 2023'
                ]
                
                for fmt in formats:
                    try:
                        parsed_date = datetime.strptime(date_str, fmt)
                        
                        # Make timezone-aware if it isn't already
                        if parsed_date.tzinfo is None:
                            if 'Z' in fmt:  # UTC time
                                parsed_date = parsed_date.replace(tzinfo=timezone.utc)
                            else:
                                parsed_date = parsed_date.replace(tzinfo=timezone.utc)  # Assume UTC if no timezone
                                
                        return parsed_date
                    except ValueError:
                        continue
            
            except Exception as nested_error:
                pass
        
        # If all parsing attempts failed
        print(f"Warning: Unable to parse date format: {date_str}")
        return None

    def is_recent_article(self, entry):
        """Check if the article is recent enough to process based on the days_back setting."""
        # Get the published date
        published_date = None
        
        # Try different possible date fields
        date_fields = ['published', 'pubDate', 'updated', 'created', 'date']
        
        for field in date_fields:
            if field in entry and entry[field]:
                published_date = self.parse_datetime(entry[field])
                if published_date:
                    break
        
        if not published_date:
            # If we can't determine the date, assume it's recent
            return True
        
        # Calculate the cutoff date (ensure it's timezone-aware)
        now = datetime.now(timezone.utc)
        cutoff_date = now - timedelta(days=self.days_back)
        
        # Check if the article is newer than the cutoff date
        try:
            return published_date >= cutoff_date
        except TypeError as e:
            # Extra debug info if comparison fails
            print(f"Date comparison error: published={published_date}, cutoff={cutoff_date}")
            # Assume it's recent if we can't compare properly
            return True

    def download_feeds(self, max_entries_per_feed=10):
        """Download and process the content of each feed."""
        if not os.path.exists(self.output_dir):
            os.makedirs(self.output_dir)
        
        # Create a directory for the raw feed content
        raw_dir = os.path.join(self.output_dir, "raw")
        if not os.path.exists(raw_dir):
            os.makedirs(raw_dir)
        
        for feed in self.feeds:
            feed_title = feed["title"]
            feed_url = feed["url"]
            
            print(f"Processing feed: {feed_title}")
            
            try:
                # Parse the feed
                parsed_feed = feedparser.parse(feed_url)
                
                # Create a sanitized filename from the feed title
                safe_title = re.sub(r'[^\w\s-]', '', feed_title).strip().replace(' ', '_')
                
                # Save the raw feed content
                feed_dir = os.path.join(raw_dir, safe_title)
                if not os.path.exists(feed_dir):
                    os.makedirs(feed_dir)
                
                # Process each entry in the feed
                entry_count = 0
                for entry in parsed_feed.entries:
                    if entry_count >= max_entries_per_feed:
                        break
                    
                    # Extract entry information
                    entry_title = entry.get("title", "Untitled")
                    entry_link = entry.get("link", "")
                    
                    # Skip if we've seen this article before
                    if entry_link in self.processed_articles:
                        print(f"Skipping previously processed article: {entry_title}")
                        continue
                    
                    # Check if article is recent enough
                    if not self.is_recent_article(entry):
                        print(f"Skipping older article: {entry_title}")
                        continue
                    
                    # Mark this article as processed
                    self.processed_articles[entry_link] = datetime.now().strftime("%Y-%m-%d %H:%M:%S")
                    
                    # Get entry date
                    entry_date = entry.get("published", 
                                entry.get("pubDate", 
                                entry.get("updated", 
                                entry.get("created", datetime.now().strftime("%Y-%m-%d")))))
                    
                    # Try to get the content
                    content = ""
                    if "content" in entry:
                        content = entry.content[0].value
                    elif "summary" in entry:
                        content = entry.summary
                    elif "description" in entry:
                        content = entry.description
                    
                    # Skip entries with empty content
                    if not content:
                        print(f"Skipping article with no content: {entry_title}")
                        continue
                    
                    # Clean the HTML content to get plain text
                    try:
                        soup = BeautifulSoup(content, "html.parser")
                        clean_content = soup.get_text(separator=' ', strip=True)
                    except Exception as e:
                        print(f"Error parsing content for {entry_title}: {e}")
                        clean_content = content  # Use raw content if parsing fails
                    
                    # Create a filename for this entry
                    safe_entry_title = re.sub(r'[^\w\s-]', '', entry_title).strip().replace(' ', '_')
                    entry_filename = f"{entry_count+1:02d}_{safe_entry_title[:50]}.txt"
                    entry_path = os.path.join(feed_dir, entry_filename)
                    
                    # Save the entry content
                    with open(entry_path, "w", encoding="utf-8") as f:
                        f.write(f"Title: {entry_title}\n")
                        f.write(f"Link: {entry_link}\n")
                        f.write(f"Date: {entry_date}\n")
                        f.write(f"Feed: {feed_title}\n")
                        f.write("\n")
                        f.write(clean_content)
                    
                    # Search for keywords
                    if self.keywords:
                        matched_keywords = []
                        keyword_contexts = {}
                        
                        for keyword in self.keywords:
                            combined_text = f"{entry_title} {clean_content}".lower()
                            if keyword.lower() in combined_text:
                                matched_keywords.append(keyword)
                                
                                # Get context snippets for the keyword
                                title_context = []
                                if keyword.lower() in entry_title.lower():
                                    title_context = self.get_context(entry_title, keyword)
                                
                                content_context = []
                                if keyword.lower() in clean_content.lower():
                                    content_context = self.get_context(clean_content, keyword)
                                
                                keyword_contexts[keyword] = {
                                    "title_context": title_context,
                                    "content_context": content_context
                                }
                        
                        # If any keywords matched, store the result by article URL
                        if matched_keywords:
                            self.results[entry_link] = {
                                "feed": feed_title,
                                "title": entry_title,
                                "link": entry_link,
                                "date": entry_date,
                                "file": entry_path,
                                "keywords": matched_keywords,
                                "keyword_contexts": keyword_contexts
                            }
                    
                    entry_count += 1
                
                print(f"Processed {entry_count} entries from {feed_title}")
                
            except Exception as e:
                print(f"Error processing feed {feed_title}: {e}")
        
        # Save the processed articles to avoid duplicates in future runs
        self.save_article_history()
    
    def generate_report(self):
        """Generate a report of the articles found with context and clickable links."""
        if not self.results:
            print("No keyword matches found.")
            return None, None
        
        # Generate both a text report and an HTML report for clickable links
        timestamp = datetime.now().strftime("%Y-%m-%d")
        text_report_path = os.path.join(self.output_dir, f"keyword_report_{timestamp}.txt")
        html_report_path = os.path.join(self.output_dir, f"keyword_report_{timestamp}.html")
<<<<<<< HEAD
        
        # Sort articles by date (newest first, if possible)
        # Use a custom sorting function with better error handling
        def safe_date_key(item):
            try:
                date_str = item[1]['date']
                parsed_date = self.parse_datetime(date_str)
                if parsed_date:
                    return parsed_date
                else:
                    # Default to current time if parsing fails
                    return datetime.now(timezone.utc)
            except:
                # Safety fallback
                return datetime.now(timezone.utc)
                
        sorted_results = sorted(
            self.results.items(),
            key=safe_date_key,
            reverse=True
        )
=======
>>>>>>> d0c719fe
        
        # Generate text report
        with open(text_report_path, "w", encoding="utf-8") as f:
            f.write("Keyword Search Report\n")
            f.write("====================\n\n")
            f.write(f"Date: {datetime.now().strftime('%Y-%m-%d %H:%M:%S')}\n")
            f.write(f"Keywords: {', '.join(self.keywords)}\n")
            f.write(f"Articles from the last {self.days_back} day(s)\n\n")
            
            f.write(f"Found {len(self.results)} matching articles\n\n")
            
            for url, article in sorted_results:
                f.write(f"Article: {article['title']}\n")
                f.write(f"Feed: {article['feed']}\n")
                f.write(f"Link: {article['link']}\n")
                f.write(f"Date: {article['date']}\n")
                f.write(f"Keywords: {', '.join(article['keywords'])}\n")
                f.write(f"File: {article['file']}\n\n")
                
                # Show contexts for each keyword
                for keyword in article['keywords']:
                    contexts = article['keyword_contexts'][keyword]
                    f.write(f"Keyword: {keyword}\n")
                    
                    if contexts['title_context']:
                        f.write("  Found in title:\n")
                        for ctx in contexts['title_context']:
                            f.write(f"  - {ctx}\n")
                    
                    if contexts['content_context']:
                        f.write("  Found in content:\n")
                        for ctx in contexts['content_context']:
                            f.write(f"  - {ctx}\n")
                    
                    f.write("\n")
                
                f.write("-" * 60 + "\n\n")
        
        # Generate HTML report with clickable links
        with open(html_report_path, "w", encoding="utf-8") as f:
            f.write("<!DOCTYPE html>\n")
            f.write("<html lang='en'>\n")
            f.write("<head>\n")
            f.write("  <meta charset='UTF-8'>\n")
            f.write("  <meta name='viewport' content='width=device-width, initial-scale=1.0'>\n")
            f.write(f"  <title>Keyword Search Report - {timestamp}</title>\n")
            f.write("  <style>\n")
            f.write("    body { font-family: Arial, sans-serif; margin: 20px; line-height: 1.6; }\n")
            f.write("    h1, h2, h3 { color: #333; }\n")
            f.write("    .keyword { color: #2c5aa0; font-weight: bold; }\n")
            f.write("    .match { margin-bottom: 30px; border-bottom: 1px solid #eee; padding-bottom: 15px; }\n")
            f.write("    .context { margin-left: 20px; background-color: #f9f9f9; padding: 10px; border-left: 3px solid #ddd; }\n")
            f.write("    .highlight { background-color: #ffff00; font-weight: bold; }\n")
            f.write("    a { color: #0066cc; text-decoration: none; }\n")
            f.write("    a:hover { text-decoration: underline; }\n")
            f.write("    .file-link { font-family: monospace; }\n")
            f.write("    .keyword-tag { display: inline-block; background-color: #e0f0ff; padding: 2px 8px; margin-right: 5px; border-radius: 12px; font-size: 0.9em; }\n")
            f.write("  </style>\n")
            f.write("</head>\n")
            f.write("<body>\n")
            f.write("  <h1>Keyword Search Report</h1>\n")
            f.write(f"  <p>Date: {datetime.now().strftime('%Y-%m-%d %H:%M:%S')}</p>\n")
            f.write(f"  <p>Keywords: {', '.join(['<span class=\"keyword\">' + k + '</span>' for k in self.keywords])}</p>\n")
            f.write(f"  <p>Articles from the last {self.days_back} day(s)</p>\n")
            f.write(f"  <p>Found {len(self.results)} matching articles</p>\n")
            
            for i, (url, article) in enumerate(sorted_results):
                f.write(f'  <div class="match">\n')
                f.write(f'    <h2>{i+1}. <a href="{article["link"]}" target="_blank">{article["title"]}</a></h2>\n')
                
                # Display keywords as tags
                f.write('    <p>\n')
                for keyword in article['keywords']:
                    f.write(f'      <span class="keyword-tag">{keyword}</span>\n')
                f.write('    </p>\n')
                
                f.write(f'    <p>Feed: {article["feed"]}<br>\n')
                f.write(f'    Date: {article["date"]}<br>\n')
                f.write(f'    File: <span class="file-link">{article["file"]}</span></p>\n')
                
                # Add context snippets for each keyword
                for keyword in article['keywords']:
                    contexts = article['keyword_contexts'][keyword]
                    f.write(f'    <h3>Keyword: {keyword}</h3>\n')
                    
                    if contexts['title_context']:
                        f.write('    <p><strong>Found in title:</strong></p>\n')
                        f.write('    <div class="context">\n')
                        for ctx in contexts['title_context']:
                            # Replace ** markers with HTML highlight spans
                            html_ctx = re.sub(r'\*\*(.*?)\*\*', r'<span class="highlight">\1</span>', ctx)
                            f.write(f'      <p>{html_ctx}</p>\n')
                        f.write('    </div>\n')
                    
                    if contexts['content_context']:
                        f.write('    <p><strong>Found in content:</strong></p>\n')
                        f.write('    <div class="context">\n')
                        for ctx in contexts['content_context']:
                            # Replace ** markers with HTML highlight spans
                            html_ctx = re.sub(r'\*\*(.*?)\*\*', r'<span class="highlight">\1</span>', ctx)
                            f.write(f'      <p>{html_ctx}</p>\n')
                        f.write('    </div>\n')
                
                f.write('  </div>\n')
            
            f.write("</body>\n")
            f.write("</html>\n")
        
        print(f"Text report generated: {text_report_path}")
        print(f"HTML report with clickable links generated: {html_report_path}")
        
        return text_report_path, html_report_path

# Load up the Keywords.txt file
def load_keywords(file_path):
    try:
        with open(file_path, 'r', encoding='utf-8') as file:
            return [line.strip() for line in file if line.strip()]
    except Exception as e:
        print(f"Error loading keywords file: {e}")
        return []

def main():
    parser = argparse.ArgumentParser(description="Process RSS feeds from OPML and search for keywords. E.g.: python3 .\rss_feed_processor.py --f keywords.txt -op .\Reader_Feeds.opml -d 2")
    parser.add_argument("--opml_file", "-op", help="Path to the OPML file containing RSS feeds")
    parser.add_argument("--output-dir", "-o", default="feed_content", help="Directory to store downloaded content")
    parser.add_argument("--file", "-f", help="Path to a file containing keywords, one per line")
    parser.add_argument("--keywords", "-k", nargs="+", help="Keywords to search for in the feed content")
    parser.add_argument("--max-entries", "-m", type=int, default=10, help="Maximum entries to process per feed")
<<<<<<< HEAD
    parser.add_argument("--days-back", "-d", type=int, default=1, 
                        help="Number of days back to look for new articles (default: 1)")
    parser.add_argument("--reset-history", "-r", action="store_true", 
                        help="Reset article history (process all articles again)")
    
=======
      
>>>>>>> d0c719fe
    args = parser.parse_args()
    
    # Collect keywords from both file and command line arguments
    keywords = []
    
    # Read keywords from file if provided
    if args.file:
        file_keywords = load_keywords(args.file)
        keywords.extend(file_keywords)
        print(f"Loaded {len(file_keywords)} keywords from file")
    
    # Add command line keywords if provided
    if args.keywords:
        keywords.extend(args.keywords)
    
    if not keywords:
        print("Warning: No keywords specified. Will download feeds but won't search for keywords.")
    
    # Initialize and run the processor
    processor = RSSProcessor(args.opml_file, args.output_dir, keywords, args.days_back)
    
    # Clear history if requested
    if args.reset_history and os.path.exists(processor.history_file):
        try:
            os.remove(processor.history_file)
            print("Article history reset. All articles will be processed again.")
        except Exception as e:
            print(f"Error resetting article history: {e}")
    
    processor.parse_opml()
    processor.download_feeds(args.max_entries)
<<<<<<< HEAD
    processor.generate_report()


=======
        
>>>>>>> d0c719fe
if __name__ == "__main__":
    main()<|MERGE_RESOLUTION|>--- conflicted
+++ resolved
@@ -393,7 +393,7 @@
         timestamp = datetime.now().strftime("%Y-%m-%d")
         text_report_path = os.path.join(self.output_dir, f"keyword_report_{timestamp}.txt")
         html_report_path = os.path.join(self.output_dir, f"keyword_report_{timestamp}.html")
-<<<<<<< HEAD
+
         
         # Sort articles by date (newest first, if possible)
         # Use a custom sorting function with better error handling
@@ -415,8 +415,6 @@
             key=safe_date_key,
             reverse=True
         )
-=======
->>>>>>> d0c719fe
         
         # Generate text report
         with open(text_report_path, "w", encoding="utf-8") as f:
@@ -546,15 +544,10 @@
     parser.add_argument("--file", "-f", help="Path to a file containing keywords, one per line")
     parser.add_argument("--keywords", "-k", nargs="+", help="Keywords to search for in the feed content")
     parser.add_argument("--max-entries", "-m", type=int, default=10, help="Maximum entries to process per feed")
-<<<<<<< HEAD
     parser.add_argument("--days-back", "-d", type=int, default=1, 
                         help="Number of days back to look for new articles (default: 1)")
     parser.add_argument("--reset-history", "-r", action="store_true", 
                         help="Reset article history (process all articles again)")
-    
-=======
-      
->>>>>>> d0c719fe
     args = parser.parse_args()
     
     # Collect keywords from both file and command line arguments
@@ -586,12 +579,7 @@
     
     processor.parse_opml()
     processor.download_feeds(args.max_entries)
-<<<<<<< HEAD
     processor.generate_report()
 
-
-=======
-        
->>>>>>> d0c719fe
 if __name__ == "__main__":
     main()